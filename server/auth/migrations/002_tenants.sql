--- conflicted
+++ resolved
@@ -17,7 +17,7 @@
   ('00000000-0000-0000-0000-000000000005', 'tenant_5')
 ON CONFLICT (id) DO NOTHING;
 
-<<<<<<< HEAD
+
 -- Add tenant_id to users and related tables, dropping conflicting columns first
 ALTER TABLE users DROP COLUMN IF EXISTS tenant_id;
 ALTER TABLE users ADD COLUMN tenant_id UUID REFERENCES tenants(id);
@@ -43,35 +43,7 @@
   SET tenant_id = (
     SELECT tenant_id FROM users WHERE users.id::text = mfa.user_id::text
   );
-=======
--- Add tenant_id to users and related tables
-ALTER TABLE users ADD COLUMN IF NOT EXISTS tenant_id UUID REFERENCES tenants(id);
-UPDATE users SET tenant_id = (SELECT id FROM tenants WHERE name = 'tenant_a') WHERE tenant_id IS NULL;
-ALTER TABLE users ALTER COLUMN tenant_id SET NOT NULL;
 
-ALTER TABLE refresh_tokens ADD COLUMN IF NOT EXISTS tenant_id UUID REFERENCES tenants(id);
-
-UPDATE refresh_tokens
-  SET tenant_id = (
-    SELECT tenant_id FROM users WHERE users.id::text = refresh_tokens.user_id::text
-  )
-  WHERE tenant_id IS NULL;
-
-ALTER TABLE refresh_tokens ALTER COLUMN tenant_id SET NOT NULL;
-
-ALTER TABLE oidc_users ADD COLUMN IF NOT EXISTS tenant_id UUID REFERENCES tenants(id);
-UPDATE oidc_users SET tenant_id = (SELECT id FROM tenants WHERE name = 'tenant_a') WHERE tenant_id IS NULL;
-ALTER TABLE oidc_users ALTER COLUMN tenant_id SET NOT NULL;
-
-ALTER TABLE mfa ADD COLUMN IF NOT EXISTS tenant_id UUID REFERENCES tenants(id);
-
-UPDATE mfa
-  SET tenant_id = (
-    SELECT tenant_id FROM users WHERE users.id::text = mfa.user_id::text
-  )
-  WHERE tenant_id IS NULL;
-
->>>>>>> a2a6b170
 ALTER TABLE mfa ALTER COLUMN tenant_id SET NOT NULL;
 
 -- Enable Row Level Security
